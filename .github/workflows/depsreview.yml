--- conflicted
+++ resolved
@@ -11,8 +11,4 @@
       - name: 'Checkout Repository'
         uses: actions/checkout@a12a3943b4bdde767164f792f33f40b04645d846 # tag=v3
       - name: 'Dependency Review'
-<<<<<<< HEAD
-        uses: actions/dependency-review-action@bd0f0459f8abddd486cd985ff24e34a30a86ca87
-=======
-        uses: actions/dependency-review-action@94145f3150bfabdc97540cbd5f7e926306ea7744 # tag=v2
->>>>>>> 6a2f070b
+        uses: actions/dependency-review-action@94145f3150bfabdc97540cbd5f7e926306ea7744 # tag=v2