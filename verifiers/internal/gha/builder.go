package gha

import (
	"crypto/x509"
	"encoding/asn1"
	"fmt"
	"net/url"
	"strings"

	fulcio "github.com/sigstore/fulcio/pkg/certificate"

	serrors "github.com/slsa-framework/slsa-verifier/v2/errors"
	"github.com/slsa-framework/slsa-verifier/v2/options"
<<<<<<< HEAD
	ghacommon "github.com/slsa-framework/slsa-verifier/v2/verifiers/internal/gha/slsaprovenance/common"
=======
	"github.com/slsa-framework/slsa-verifier/v2/verifiers/internal/gha/slsaprovenance/common"
>>>>>>> 1d65178d
	"github.com/slsa-framework/slsa-verifier/v2/verifiers/utils"
)

var (
	trustedBuilderRepository  = "slsa-framework/slsa-github-generator"
	e2eTestRepository         = "slsa-framework/example-package"
	jReleaserActionRepository = "jreleaser/release-action"
	certOidcIssuer            = "https://token.actions.githubusercontent.com"
	githubCom                 = "github.com/"
	httpsGithubCom            = "https://" + githubCom
	// This is used in cosign's CheckOpts for validating the certificate. We
	// do specific builder verification after this.
	certSubjectRegexp = httpsGithubCom + "*"
)

var defaultArtifactTrustedReusableWorkflows = map[string]bool{
<<<<<<< HEAD
	ghacommon.GenericGeneratorBuilderID: true,
	ghacommon.GoBuilderID:               true,
	ghacommon.ContainerBasedBuilderID:   true,
}

var defaultContainerTrustedReusableWorkflows = map[string]bool{
	ghacommon.ContainerGeneratorBuilderID: true,
=======
	common.GenericGeneratorBuilderID: true,
	common.GoBuilderID:               true,
	common.ContainerBasedBuilderID:   true,
}

var defaultContainerTrustedReusableWorkflows = map[string]bool{
	common.ContainerGeneratorBuilderID: true,
>>>>>>> 1d65178d
}

var defaultBYOBReusableWorkflows = map[string]bool{
<<<<<<< HEAD
	ghacommon.GenericDelegatorBuilderID:         true,
	ghacommon.GenericLowPermsDelegatorBuilderID: true,
=======
	common.GenericDelegatorBuilderID:         true,
	common.GenericLowPermsDelegatorBuilderID: true,
>>>>>>> 1d65178d
}

var JReleaserRepository = httpsGithubCom + jReleaserActionRepository

// VerifyCertficateSourceRepository verifies the source repository.
func VerifyCertficateSourceRepository(id *WorkflowIdentity,
	sourceRepo string,
) error {
	// The caller repository in the x509 extension is not fully qualified. It only contains
	// {org}/{repository}.
	expectedSource := strings.TrimPrefix(sourceRepo, "git+https://")
	expectedSource = strings.TrimPrefix(expectedSource, githubCom)
	if id.SourceRepository != expectedSource {
		return fmt.Errorf("%w: expected source '%s', got '%s'", serrors.ErrorMismatchSource,
			expectedSource, id.SourceRepository)
	}
	return nil
}

// VerifyBuilderIdentity verifies the signing certificate information.
// Builder IDs are verified against an expected builder ID provided in the
// builerOpts, or against the set of defaultBuilders provided. The identiy
// in the certificate corresponds to a GitHub workflow's path.
func VerifyBuilderIdentity(id *WorkflowIdentity,
	builderOpts *options.BuilderOpts,
	defaultBuilders map[string]bool,
) (*utils.TrustedBuilderID, bool, error) {
	// Issuer verification.
	// NOTE: this is necessary before we do any further verification.
	if id.Issuer != certOidcIssuer {
		return nil, false, fmt.Errorf("%w: %q", serrors.ErrorInvalidOIDCIssuer, id.Issuer)
	}

	// cert URI is https://github.com/org/repo/path/to/workflow@ref
	// Remove '@' from Path
	workflowID := id.SubjectWorkflowName()
	workflowTag := id.SubjectWorkflowRef()

	if workflowID == "" || workflowTag == "" {
		return nil, false, fmt.Errorf("%w: workflow uri: %q", serrors.ErrorMalformedURI, id.SubjectWorkflow.String())
	}

	// Verify trusted workflow.
	builderID, byob, err := verifyTrustedBuilderID(workflowID, workflowTag,
		builderOpts.ExpectedID, defaultBuilders)
	if err != nil {
		return nil, byob, err
	}

	// Verify the ref is a full semantic version tag.
	if err := verifyTrustedBuilderRef(id, workflowTag); err != nil {
		return nil, byob, err
	}

	return builderID, byob, nil
}

// Verifies the builder ID at path against an expected builderID.
// If an expected builderID is not provided, uses the defaultBuilders.
func verifyTrustedBuilderID(certBuilderID, certTag string, expectedBuilderID *string, defaultTrustedBuilders map[string]bool) (*utils.TrustedBuilderID, bool, error) {
	var trustedBuilderID *utils.TrustedBuilderID
	var err error
	// WARNING: we don't validate the tag here, because we need to allow
	// refs/heads/main for e2e tests. See verifyTrustedBuilderRef().
	// No builder ID provided by user: use the default trusted workflows.
	if expectedBuilderID == nil || *expectedBuilderID == "" {
		if _, ok := defaultTrustedBuilders[certBuilderID]; !ok {
			return nil, false, fmt.Errorf("%w: %s with builderID provided: %t", serrors.ErrorUntrustedReusableWorkflow, certBuilderID, expectedBuilderID != nil)
		}
		// Construct the builderID using the certificate's builder's name and tag.
		trustedBuilderID, err = utils.TrustedBuilderIDNew(certBuilderID+"@"+certTag, true)
		if err != nil {
			return nil, false, err
		}
	} else {
		// Verify the builderID.
		// We only accept IDs on github.com.
		trustedBuilderID, err = utils.TrustedBuilderIDNew(certBuilderID+"@"+certTag, true)
		if err != nil {
			return nil, false, err
		}

		// Check if:
		// - the builder in the cert is a BYOB builder
		// - the caller trusts the BYOB builder
		// If both are true, we don't match the user-provided builder ID
		// against the certificate. Instead that will be done by the caller.
		if isTrustedDelegatorBuilder(trustedBuilderID, defaultTrustedBuilders) {
			return trustedBuilderID, true, nil
		}

		// Not a BYOB builder. BuilderID provided by user should match the certificate.
		// Note: the certificate builderID has the form `name@refs/tags/v1.2.3`,
		// so we pass `allowRef = true`.
		if err := trustedBuilderID.MatchesLoose(*expectedBuilderID, true); err != nil {
			return nil, false, fmt.Errorf("%w: %v", serrors.ErrorUntrustedReusableWorkflow, err)
		}
	}

	return trustedBuilderID, false, nil
}

func isTrustedDelegatorBuilder(certBuilder *utils.TrustedBuilderID, trustedBuilders map[string]bool) bool {
	for byobBuilder := range defaultBYOBReusableWorkflows {
		// Check that the certificate builder is a BYOB workflow.
		if err := certBuilder.MatchesLoose(byobBuilder, true); err == nil {
			// We found a delegator workflow that matches the certificate identity.
			// Check that the BYOB builder is trusted by the caller.
			if _, ok := trustedBuilders[byobBuilder]; !ok {
				return false
			}
			return true
		}
	}
	return false
}

// Only allow `@refs/heads/main` for the builder and the e2e tests that need to work at HEAD.
// This lets us use the pre-build builder binary generated during release (release happen at main).
// For other projects, we only allow semantic versions that map to a release.
func verifyTrustedBuilderRef(id *WorkflowIdentity, ref string) error {
	if (id.SourceRepository == trustedBuilderRepository ||
		id.SourceRepository == e2eTestRepository) &&
		options.TestingEnabled() {
		// Allow verification on the main branch to support e2e tests.
		if ref == "refs/heads/main" {
			return nil
		}

		return utils.IsValidBuilderTag(ref, true)
	}

	return utils.IsValidBuilderTag(ref, false)
}

func getExtension(cert *x509.Certificate, oid asn1.ObjectIdentifier, encoded bool) (string, error) {
	for _, ext := range cert.Extensions {
		if !ext.Id.Equal(oid) {
			continue
		}
		if !encoded {
			return string(ext.Value), nil
		}

		// Decode first.
		var decoded string
		rest, err := asn1.Unmarshal(ext.Value, &decoded)
		if err != nil {
			return "", fmt.Errorf("%w", err)
		}
		if len(rest) != 0 {
			return "", fmt.Errorf("decoding has rest for oid %v", oid)
		}
		return decoded, nil
	}
	return "", nil
}

type Hosted int

const (
	HostedSelf Hosted = iota
	HostedGitHub
)

// WorkflowIdentity is a identity captured from a Fulcio certificate.
// See https://github.com/sigstore/fulcio/blob/main/docs/oid-info.md.
type WorkflowIdentity struct {
	// The source repository
	SourceRepository string
	// The commit SHA where the workflow was triggered.
	SourceSha1 string
	// Ref of the source.
	SourceRef *string
	// ID of the source repository.
	SourceID *string
	//  Source owner ID of repository.
	SourceOwnerID *string

	// Workflow path OIDC subject - ref of reuseable workflow or trigger workflow.
	SubjectWorkflow *url.URL
	// Subject commit sha1.
	SubjectSha1 *string
	// Hosted status of the subject.
	SubjectHosted *Hosted

	// BuildTrigger
	BuildTrigger string
	// Build config path, i.e. the trigger workflow.
	BuildConfigPath *string

	// Run ID
	RunID *string
	// Issuer
	Issuer string
}

// SubjectWorkflowName returns the subject workflow without the git ref.
func (id *WorkflowIdentity) SubjectWorkflowName() string {
	// NOTE: You should be able to copy a net.URL struct safely.
	// See: https://github.com/golang/go/issues/38351
	withoutRef := *id.SubjectWorkflow
	withoutRef.Path = id.SubjectWorkflowPath()
	return withoutRef.String()
}

// SubjectWorkflowPath returns the subject workflow without the server url.
func (id *WorkflowIdentity) SubjectWorkflowPath() string {
	i := strings.LastIndex(id.SubjectWorkflow.Path, "@")
	if i == -1 {
		return id.SubjectWorkflow.Path
	}
	return id.SubjectWorkflow.Path[:i]
}

// SubjectWorkflowRef returns the ref for the subject workflow.
func (id *WorkflowIdentity) SubjectWorkflowRef() string {
	i := strings.LastIndex(id.SubjectWorkflow.Path, "@")
	if i == -1 {
		return ""
	}
	return id.SubjectWorkflow.Path[i+1:]
}

func getHosted(cert *x509.Certificate) (*Hosted, error) {
	runnerEnv, err := getExtension(cert, fulcio.OIDRunnerEnvironment, true)
	if err != nil {
		return nil, err
	}
	if runnerEnv == "github-hosted" {
		r := HostedGitHub
		return &r, nil
	}
	if runnerEnv == "self-hosted" {
		r := HostedSelf
		return &r, nil
	}
	return nil, nil
}

func validateClaimsEqual(deprecated, existing string) error {
	if deprecated != "" && existing != "" && deprecated != existing {
		return fmt.Errorf("%w: '%v' != '%v'", serrors.ErrorInvalidFormat, deprecated, existing)
	}
	if deprecated == "" && existing == "" {
		return fmt.Errorf("%w: claims are empty", serrors.ErrorInvalidFormat)
	}
	return nil
}

func getAndValidateEqualClaims(cert *x509.Certificate, deprecatedOid, oid asn1.ObjectIdentifier) (string, error) {
	deprecatedValue, err := getExtension(cert, deprecatedOid, false)
	if err != nil {
		return "", err
	}
	value, err := getExtension(cert, oid, true)
	if err != nil {
		return "", err
	}
	if err := validateClaimsEqual(deprecatedValue, value); err != nil {
		return "", err
	}
	// New certificates.
	if value != "" {
		return value, nil
	}
	// Old certificates.
	if deprecatedValue != "" {
		return deprecatedValue, nil
	}
	// Both values are empty.
	return "", fmt.Errorf("%w: empty fields %v and %v", serrors.ErrorInvalidCertificate,
		deprecatedOid, oid)
}

// GetWorkflowFromCertificate gets the workflow identity from the Fulcio authenticated content.
// See https://github.com/sigstore/fulcio/blob/e763d76e3f7786b52db4b27ab87dc446da24895a/pkg/certificate/extensions.go.
// https://github.com/golangci/golangci-lint/issues/741#issuecomment-784171870.
//
//nolint:staticcheck // we want to disable SA1019 only to use deprecated methods but there is a bug in golangci-lint.
func GetWorkflowInfoFromCertificate(cert *x509.Certificate) (*WorkflowIdentity, error) {
	if len(cert.URIs) == 0 {
		return nil, fmt.Errorf("%w: missing URI information from certificate", serrors.ErrorInvalidFormat)
	}

	// 1.3.6.1.4.1.57264.1.2: DEPRECATED.
	// https://github.com/sigstore/fulcio/blob/main/docs/oid-info.md#1361415726412--github-workflow-BuildTrigger-deprecated
	// 1.3.6.1.4.1.57264.1.20 | Build Trigger
	// https://github.com/sigstore/fulcio/blob/main/docs/oid-info.md#13614157264120--build-trigger
	buildTrigger, err := getAndValidateEqualClaims(cert, fulcio.OIDGitHubWorkflowTrigger, fulcio.OIDBuildTrigger)
	if err != nil {
		return nil, err
	}

	// 1.3.6.1.4.1.57264.1.3: DEPRECATED.
	// https://github.com/sigstore/fulcio/blob/main/docs/oid-info.md#1361415726413--github-workflow-sha-deprecated
	// 1.3.6.1.4.1.57264.1.13 | Source Repository Digest
	// https://github.com/sigstore/fulcio/blob/main/docs/oid-info.md#13614157264113--source-repository-digest
	sourceSha1, err := getAndValidateEqualClaims(cert, fulcio.OIDGitHubWorkflowSHA, fulcio.OIDSourceRepositoryDigest)
	if err != nil {
		return nil, err
	}
	// 1.3.6.1.4.1.57264.1.19 | Build Config Digest
	// https://github.com/sigstore/fulcio/blob/main/docs/oid-info.md#13614157264119--build-config-digest
	buildConfigSha1, err := getExtension(cert, fulcio.OIDBuildConfigDigest, true)
	if err != nil {
		return nil, err
	}
	if err := validateClaimsEqual(sourceSha1, buildConfigSha1); err != nil {
		return nil, err
	}

	// IssuerV1: 1.3.6.1.4.1.57264.1.1
	// https://github.com/sigstore/fulcio/blob/main/docs/oid-info.md#1361415726411--issuer
	// IssuerV2: 1.3.6.1.4.1.57264.1.8
	// https://github.com/sigstore/fulcio/blob/main/docs/oid-info.md#1361415726418--issuer-v2
	issuer, err := getAndValidateEqualClaims(cert, fulcio.OIDIssuer, fulcio.OIDIssuerV2)
	if err != nil {
		return nil, err
	}

	// 1.3.6.1.4.1.57264.1.5: DEPRECATED.
	// https://github.com/sigstore/fulcio/blob/main/docs/oid-info.md#1361415726415--github-workflow-repository-deprecated
	deprecatedSourceRepository, err := getExtension(cert, fulcio.OIDGitHubWorkflowRepository, false)
	if err != nil {
		return nil, err
	}
	// 1.3.6.1.4.1.57264.1.12 | Source Repository URI
	// https://github.com/sigstore/fulcio/blob/main/docs/oid-info.md#13614157264112--source-repository-uri
	sourceURI, err := getExtension(cert, fulcio.OIDSourceRepositoryURI, true)
	if err != nil {
		return nil, err
	}
	if deprecatedSourceRepository != "" && sourceURI != "" &&
		"https://github.com/"+deprecatedSourceRepository != sourceURI {
		return nil, fmt.Errorf("%w: '%v' != '%v'",
			serrors.ErrorInvalidFormat, "https://github.com/"+deprecatedSourceRepository, sourceURI)
	}
	sourceRepository := strings.TrimPrefix(sourceURI, "https://github.com/")
	// Handle old certifcates.
	if sourceRepository == "" {
		sourceRepository = deprecatedSourceRepository
	}

	// 1.3.6.1.4.1.57264.1.10 | Build Signer Digest
	// https://github.com/sigstore/fulcio/blob/main/docs/oid-info.md#13614157264110--build-signer-digest
	subjectSha1, err := getExtension(cert, fulcio.OIDBuildSignerDigest, true)
	if err != nil {
		return nil, err
	}

	// 1.3.6.1.4.1.57264.1.11 | Runner Environment
	// https://github.com/sigstore/fulcio/blob/main/docs/oid-info.md#13614157264111--runner-environment
	subjectHosted, err := getHosted(cert)
	if err != nil {
		return nil, err
	}

	// 1.3.6.1.4.1.57264.1.14 | Source Repository Ref
	// https://github.com/sigstore/fulcio/blob/main/docs/oid-info.md#13614157264114--source-repository-ref
	sourceRef, err := getExtension(cert, fulcio.OIDSourceRepositoryRef, true)
	if err != nil {
		return nil, err
	}

	// 1.3.6.1.4.1.57264.1.15 | Source Repository Identifier
	// https://github.com/sigstore/fulcio/blob/main/docs/oid-info.md#13614157264115--source-repository-identifier
	sourceID, err := getExtension(cert, fulcio.OIDSourceRepositoryIdentifier, true)
	if err != nil {
		return nil, err
	}

	// 1.3.6.1.4.1.57264.1.17 | Source Repository Owner Identifier
	// https://github.com/sigstore/fulcio/blob/main/docs/oid-info.md#13614157264117--source-repository-owner-identifier
	sourceOwnerID, err := getExtension(cert, fulcio.OIDSourceRepositoryOwnerIdentifier, true)
	if err != nil {
		return nil, err
	}

	// 1.3.6.1.4.1.57264.1.18 | Build Config URI
	// https://github.com/sigstore/fulcio/blob/main/docs/oid-info.md#13614157264118--build-config-uri
	var buildConfigPath string
	buildConfigURI, err := getExtension(cert, fulcio.OIDBuildConfigURI, true)
	if err != nil {
		return nil, err
	}
	if buildConfigURI != "" {
		parts := strings.Split(buildConfigURI, "@")
		if len(parts) != 2 {
			return nil, fmt.Errorf("%w: %v",
				serrors.ErrorInvalidFormat, buildConfigURI)
		}
		prefix := fmt.Sprintf("https://github.com/%v/", sourceRepository)
		if !strings.HasPrefix(parts[0], prefix) {
			return nil, fmt.Errorf("%w: prefix: %v",
				serrors.ErrorInvalidFormat, parts[0])
		}
		buildConfigPath = strings.TrimPrefix(parts[0], prefix)
	}

	// 1.3.6.1.4.1.57264.1.21 | Run Invocation URI
	// https://github.com/sigstore/fulcio/blob/main/docs/oid-info.md#13614157264121--run-invocation-uri
	runURI, err := getExtension(cert, fulcio.OIDRunInvocationURI, true)
	if err != nil {
		return nil, err
	}
	runID := strings.TrimPrefix(runURI, fmt.Sprintf("https://github.com/%s/actions/runs/", sourceRepository))

	// Subject path.
	if !strings.HasPrefix(cert.URIs[0].Path, "/") {
		return nil, fmt.Errorf("%w: %s", serrors.ErrorInvalidFormat, cert.URIs[0].Path)
	}
	subjectWorkflow := cert.URIs[0]

	var pSubjectSha1, pSourceID, pSourceRef, pSourceOwnerID, pBuildConfigPath, pRunID *string
	if subjectSha1 != "" {
		pSubjectSha1 = &subjectSha1
	}
	if sourceID != "" {
		pSourceID = &sourceID
	}
	if sourceRef != "" {
		pSourceRef = &sourceRef
	}
	if sourceOwnerID != "" {
		pSourceOwnerID = &sourceOwnerID
	}
	if buildConfigPath != "" {
		pBuildConfigPath = &buildConfigPath
	}
	if runID != "" {
		pRunID = &runID
	}

	return &WorkflowIdentity{
		// Issuer.
		Issuer: issuer,
		// Subject
		SubjectWorkflow: subjectWorkflow,
		SubjectSha1:     pSubjectSha1,
		SubjectHosted:   subjectHosted,
		// Source.
		SourceRepository: sourceRepository,
		SourceSha1:       sourceSha1,
		SourceRef:        pSourceRef,
		SourceID:         pSourceID,
		SourceOwnerID:    pSourceOwnerID,
		// Build.
		BuildTrigger:    buildTrigger,
		BuildConfigPath: pBuildConfigPath,
		// Other.
		RunID: pRunID,
	}, nil
}<|MERGE_RESOLUTION|>--- conflicted
+++ resolved
@@ -11,11 +11,7 @@
 
 	serrors "github.com/slsa-framework/slsa-verifier/v2/errors"
 	"github.com/slsa-framework/slsa-verifier/v2/options"
-<<<<<<< HEAD
 	ghacommon "github.com/slsa-framework/slsa-verifier/v2/verifiers/internal/gha/slsaprovenance/common"
-=======
-	"github.com/slsa-framework/slsa-verifier/v2/verifiers/internal/gha/slsaprovenance/common"
->>>>>>> 1d65178d
 	"github.com/slsa-framework/slsa-verifier/v2/verifiers/utils"
 )
 
@@ -32,7 +28,6 @@
 )
 
 var defaultArtifactTrustedReusableWorkflows = map[string]bool{
-<<<<<<< HEAD
 	ghacommon.GenericGeneratorBuilderID: true,
 	ghacommon.GoBuilderID:               true,
 	ghacommon.ContainerBasedBuilderID:   true,
@@ -40,25 +35,11 @@
 
 var defaultContainerTrustedReusableWorkflows = map[string]bool{
 	ghacommon.ContainerGeneratorBuilderID: true,
-=======
-	common.GenericGeneratorBuilderID: true,
-	common.GoBuilderID:               true,
-	common.ContainerBasedBuilderID:   true,
-}
-
-var defaultContainerTrustedReusableWorkflows = map[string]bool{
-	common.ContainerGeneratorBuilderID: true,
->>>>>>> 1d65178d
 }
 
 var defaultBYOBReusableWorkflows = map[string]bool{
-<<<<<<< HEAD
 	ghacommon.GenericDelegatorBuilderID:         true,
 	ghacommon.GenericLowPermsDelegatorBuilderID: true,
-=======
-	common.GenericDelegatorBuilderID:         true,
-	common.GenericLowPermsDelegatorBuilderID: true,
->>>>>>> 1d65178d
 }
 
 var JReleaserRepository = httpsGithubCom + jReleaserActionRepository
