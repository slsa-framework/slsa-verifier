--- conflicted
+++ resolved
@@ -287,8 +287,7 @@
 }
 
 // VerifyProvenance verifies the provenance for the given DSSE envelope.
-<<<<<<< HEAD
-func VerifyProvenance(env *dsselib.Envelope, provenanceOpts *options.ProvenanceOpts, byob bool,
+func VerifyProvenance(env *dsselib.Envelope, provenanceOpts *options.ProvenanceOpts, trustedBuilderID *utils.TrustedBuilderID, byob bool,
 	builderOpts *options.BuilderOpts) error {
 	fmt.Println(env.Payload)
 	fmt.Println(env.PayloadType)
@@ -314,11 +313,7 @@
 		"\n",
 		&provenanceOpts.SlsaBuilderMap,
 	)
-	prov, err := slsaprovenance.ProvenanceFromEnvelope(env)
-=======
-func VerifyProvenance(env *dsselib.Envelope, provenanceOpts *options.ProvenanceOpts, trustedBuilderID *utils.TrustedBuilderID, byob bool) error {
 	prov, err := slsaprovenance.ProvenanceFromEnvelope(trustedBuilderID.Name(), env)
->>>>>>> e7fc7a46
 	if err != nil {
 		return err
 	}
